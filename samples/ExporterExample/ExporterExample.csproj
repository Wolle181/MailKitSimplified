﻿<Project Sdk="Microsoft.NET.Sdk">

  <PropertyGroup>
    <OutputType>Exe</OutputType>
    <TargetFramework>net6.0</TargetFramework>
    <ImplicitUsings>enable</ImplicitUsings>
    <Nullable>enable</Nullable>
  </PropertyGroup>

  <ItemGroup>
    <PackageReference Include="CsvHelper" Version="30.0.1" />
<<<<<<< HEAD
    <PackageReference Include="MailKitSimplified.Sender" Version="1.1.4" />
    <PackageReference Include="MailKitSimplified.Receiver" Version="1.1.4" />
=======
    <PackageReference Include="MailKitSimplified.Sender" Version="2.0.0" />
    <PackageReference Include="MailKitSimplified.Receiver" Version="2.0.0" />
>>>>>>> 03ba8d30
    <PackageReference Include="Microsoft.Extensions.Hosting" Version="7.0.0" />
    <PackageReference Include="Microsoft.Extensions.Logging" Version="7.0.0" />
    <PackageReference Include="Microsoft.Extensions.Logging.Debug" Version="7.0.0" />
    <PackageReference Include="Microsoft.Extensions.Logging.Console" Version="7.0.0" />
    <PackageReference Include="Microsoft.Extensions.Configuration.CommandLine" Version="7.0.0" />
    <PackageReference Include="System.IO.Abstractions" Version="18.0.1" />
  </ItemGroup>

</Project><|MERGE_RESOLUTION|>--- conflicted
+++ resolved
@@ -9,13 +9,8 @@
 
   <ItemGroup>
     <PackageReference Include="CsvHelper" Version="30.0.1" />
-<<<<<<< HEAD
-    <PackageReference Include="MailKitSimplified.Sender" Version="1.1.4" />
-    <PackageReference Include="MailKitSimplified.Receiver" Version="1.1.4" />
-=======
     <PackageReference Include="MailKitSimplified.Sender" Version="2.0.0" />
     <PackageReference Include="MailKitSimplified.Receiver" Version="2.0.0" />
->>>>>>> 03ba8d30
     <PackageReference Include="Microsoft.Extensions.Hosting" Version="7.0.0" />
     <PackageReference Include="Microsoft.Extensions.Logging" Version="7.0.0" />
     <PackageReference Include="Microsoft.Extensions.Logging.Debug" Version="7.0.0" />
